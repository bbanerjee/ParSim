#
# The MIT License
#
# Copyright (c) 2013-2014 Callaghan Innovation, New Zealand
# Copyright (c) 2015-2023 Biswajit Banerjee
#
# Permission is hereby granted, free of charge, to any person obtaining a copy
# of this software and associated documentation files (the "Software"), to
# deal in the Software without restriction, including without limitation the
# rights to use, copy, modify, merge, publish, distribute, sublicense, and/or
# sell copies of the Software, and to permit persons to whom the Software is
# furnished to do so, subject to the following conditions:
#
# The above copyright notice and this permission notice shall be included in
# all copies or substantial portions of the Software.
#
# THE SOFTWARE IS PROVIDED "AS IS", WITHOUT WARRANTY OF ANY KIND, EXPRESS OR
# IMPLIED, INCLUDING BUT NOT LIMITED TO THE WARRANTIES OF MERCHANTABILITY,
# FITNESS FOR A PARTICULAR PURPOSE AND NONINFRINGEMENT. IN NO EVENT SHALL THE
# AUTHORS OR COPYRIGHT HOLDERS BE LIABLE FOR ANY CLAIM, DAMAGES OR OTHER
# LIABILITY, WHETHER IN AN ACTION OF CONTRACT, TORT OR OTHERWISE, ARISING
# FROM, OUT OF OR IN CONNECTION WITH THE SOFTWARE OR THE USE OR OTHER DEALINGS
# IN THE SOFTWARE.
#
# CMakeLists.txt for Vaango/src/R_Tester
# Based on the deal.II CMakeLists.txt

# Set up the regression tests
#   gold_standard - creates the benchmark simulations and saves data
#   localRT       - runs regression tests
#   altLocalRT       - runs regression tests

# *WARNING* Uses symbolic links and "export" and will not work with non linux systems.

<<<<<<< HEAD
CMAKE_MINIMUM_REQUIRED(VERSION 3.21.0)
=======
CMAKE_MINIMUM_REQUIRED(VERSION 3.16)
>>>>>>> 87f87816

#######################################################################
# Set up python path/command and variable names to match Uintah
#######################################################################
set(PYTHON_COMMAND python)
set(_pythonpath "${CMAKE_CURRENT_SOURCE_DIR}/toplevel:${CMAKE_CURRENT_SOURCE_DIR}")
message(STATUS "python path = ${_pythonpath}")

set(IS_DEBUG "no")
set(DBG_OPT "opt")
if (${CMAKE_BUILD_TYPE} MATCHES "Debug")
  set(IS_DEBUG "yes")
  set(DBG_OPT "dbg")
endif()
message(STATUS "build type = ${CMAKE_BUILD_TYPE}; IS_DEBUG = ${IS_DEBUG}")

set(SCI_MALLOC_ON "no")  #**TODO** Find out how to check memory usage

set(MAX_PARALLELISM 8)   # Default to 8 (identical to Uintah)

set(OBJTOP_ABS ${CMAKE_BINARY_DIR})
message(STATUS "OBJTOP_ABS = ${OBJTOP_ABS}")

set(SRCTOP_ABS ${CMAKE_SOURCE_DIR})
message(STATUS "SRCTOP_ABS = ${SRCTOP_ABS}")

# Set the execuatble directory
set(VAANGO_DIR ${CMAKE_BINARY_DIR}/StandAlone)

# Set the inputs directory
set(INPUTS_DIR ${CMAKE_SOURCE_DIR}/StandAlone/inputs)
message(STATUS "INPUTS_ABS = ${INPUTS_DIR}")

# Set the gold standard directory
set(GOLDSTANDARD_DIR ${CMAKE_CURRENT_BINARY_DIR}/gold_standards)

# Set the RT output directory
set(LOCALRT_DIR ${CMAKE_CURRENT_BINARY_DIR}/localRTData)

#######################################################################
# Find all regression tests, i.e., all the Python scripts in the
# R_Tester directory
#######################################################################
SET(_test_names)
SET(_test_names_py)
FILE(GLOB _components_py RELATIVE ${CMAKE_CURRENT_SOURCE_DIR}
  ${CMAKE_CURRENT_SOURCE_DIR}/*.py
  )
FOREACH(_component_py ${_components_py})
  string(REPLACE ".py" "" _component_name ${_component_py})
  if (NOT ${_component_name} MATCHES "__init__") 
    LIST(APPEND _test_names ${_component_name})
    LIST(APPEND _test_names_py ${_component_py})
    message(STATUS "component_name = ${_component_name}")
  endif()
ENDFOREACH()

#######################################################################
# Custom targets for the gold standards:
#######################################################################
# Setup goldstandards:
ADD_CUSTOM_TARGET(gold_standard)

# Loop through the test files
FOREACH(_test ${_test_names})

  # Create gold standards
  ADD_CUSTOM_TARGET(gold_standard_${_test}

    # Create gold standard directory
    COMMAND ${CMAKE_COMMAND} -E make_directory ${GOLDSTANDARD_DIR}

    # Run the python command
    COMMAND export PYTHONPATH=${_pythonpath} &&
            ${PYTHON_COMMAND} ${CMAKE_CURRENT_SOURCE_DIR}/toplevel/generateGoldStandards.py 
            -d ${IS_DEBUG} -b ${OBJTOP_ABS} -s ${SRCTOP_ABS} -m ${SCI_MALLOC_ON} 
            -t ${_test} -o ${GOLDSTANDARD_DIR}

    COMMENT "Creating gold standards/${_test}"
    )
  ADD_DEPENDENCIES(gold_standard gold_standard_${_test})

ENDFOREACH()

MESSAGE(STATUS "Setting up gold standards - Done")

#######################################################################
# Custom target for the local regression tests:
#######################################################################
# Run all tests
ADD_CUSTOM_TARGET(localRT)

#message(STATUS "test_names_py = ${_test_names_py}")

# Loop through the test files
FOREACH(_test_file ${_test_names_py})

  # Extract the test name if necessary
  string(REPLACE ".py" "" _test ${_test_file})
  #message(STATUS "test_file = ${_test_file}; test = ${_test}")

  # Get absolute path for the python script
  set(TEST_ABS ${CMAKE_CURRENT_SOURCE_DIR}/${_test_file})

  # Run local regression tests
  ADD_CUSTOM_TARGET(localRT${_test}

    # Create regression test directory
    COMMAND ${CMAKE_COMMAND} -E make_directory ${LOCALRT_DIR}

    # Run the python command
    COMMAND export PYTHONPATH=${_pythonpath} &&
            export OS=Linux &&
            export SCI_DEBUG="" &&
            export LOCAL_OR_NIGHTLY_TEST=local &&
            export WHICH_TESTS=local &&
            export SCI_MALLOC_ENABLED=no &&
            export LOCALRT_DIR=${LOCALRT_DIR} &&
            ${PYTHON_COMMAND} -u ${TEST_ABS}
            ${VAANGO_DIR} ${INPUTS_DIR} ${GOLDSTANDARD_DIR} 
            ${DBG_OPT} ${MAX_PARALLELISM}

    COMMENT "Running regression tests: ${_test_file}"
    )
  ADD_DEPENDENCIES(localRT localRT${_test})

ENDFOREACH()

#######################################################################
# Custom target for the local regression tests gainst alternative gold_standard:
#######################################################################
# Run all tests
ADD_CUSTOM_TARGET(altLocalRT)

# Set the gold standard directory
set(ALT_GOLDSTANDARD_DIR ${CMAKE_BINARY_DIR}/../gold_standards/OptPreAMR)

# Set the RT output directory
set(ALT_LOCALRT_DIR ${CMAKE_CURRENT_BINARY_DIR}/altLocalRTData)


# Loop through the test files
FOREACH(_test_file ${_test_names_py})

  # Extract the test name if necessary
  string(REPLACE ".py" "" _test ${_test_file})
  #message(STATUS "test_file = ${_test_file}; test = ${_test}")

  # Get absolute path for the python script
  set(TEST_ABS ${CMAKE_CURRENT_SOURCE_DIR}/${_test_file})

  # Run local regression tests
  ADD_CUSTOM_TARGET(altLocalRT${_test}

    # Run a shell command
    #COMMAND echo "Starting with ${_test_file}"

    # Create regression test directory
    COMMAND ${CMAKE_COMMAND} -E make_directory ${ALT_LOCALRT_DIR}

    # Run the python command
    COMMAND export PYTHONPATH=${_pythonpath} &&
            export OS=Linux &&
            export SCI_DEBUG="" &&
            export LOCAL_OR_NIGHTLY_TEST=local &&
            export WHICH_TESTS=local &&
            export SCI_MALLOC_ENABLED=no &&
            export LOCALRT_DIR=${ALT_LOCALRT_DIR} &&
            ${PYTHON_COMMAND} -u ${TEST_ABS}
            ${VAANGO_DIR} ${INPUTS_DIR} ${ALT_GOLDSTANDARD_DIR} 
            ${DBG_OPT} ${MAX_PARALLELISM}

    # Run a shell command
    #COMMAND echo "Done with ${_test_file}"

    COMMENT "Running regression tests: ${_test_file}"
    )
  ADD_DEPENDENCIES(altLocalRT altLocalRT${_test})

ENDFOREACH()

MESSAGE(STATUS "Setting up regression tests - Done")

  

<|MERGE_RESOLUTION|>--- conflicted
+++ resolved
@@ -32,11 +32,7 @@
 
 # *WARNING* Uses symbolic links and "export" and will not work with non linux systems.
 
-<<<<<<< HEAD
 CMAKE_MINIMUM_REQUIRED(VERSION 3.21.0)
-=======
-CMAKE_MINIMUM_REQUIRED(VERSION 3.16)
->>>>>>> 87f87816
 
 #######################################################################
 # Set up python path/command and variable names to match Uintah
