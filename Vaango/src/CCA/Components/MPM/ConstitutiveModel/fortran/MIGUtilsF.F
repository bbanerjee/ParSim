--- conflicted
+++ resolved
@@ -67,11 +67,7 @@
       DO 502 I=1,N
          DO 500 NCHR=LEN(SA(I)),1,-1
             IF(SA(I)(NCHR:NCHR).NE.BLANK) GO TO 7
-<<<<<<< HEAD
   500    CONTINUE   
-=======
-  500    CONTINUE
->>>>>>> 87f87816
     7    DO 501 ICHR=1,NCHR
             KNT=KNT+1
             CA(KNT)=SA(I)(ICHR:ICHR)
