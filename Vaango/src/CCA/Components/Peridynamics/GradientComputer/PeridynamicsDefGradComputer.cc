#include <CCA/Components/Peridynamics/GradientComputer/PeridynamicsDefGradComputer.h>
#include <CCA/Components/Peridynamics/PeridynamicsFlags.h>
#include <CCA/Components/Peridynamics/PeridynamicsLabel.h>
#include <CCA/Components/Peridynamics/PeridynamicsMaterial.h>
#include <CCA/Ports/DataWarehouse.h>
#include <Core/Grid/Task.h>
#include <Core/Grid/Patch.h>
#include <Core/Grid/Variables/VarLabel.h>
#include <Core/Grid/Variables/NeighborList.h>
#include <Core/Grid/Variables/NeighborConnectivity.h>
#include <Core/Grid/Variables/VarTypes.h>
#include <Core/Grid/Variables/NCVariable.h>
#include <Core/Grid/Variables/ParticleVariable.h>
#include <Core/Util/DebugStream.h>

#include <iostream>

using namespace Vaango;

using Uintah::MaterialSubset;
using Uintah::Task;
using Uintah::Patch;
using Uintah::PatchSet;
using Uintah::DataWarehouse;
using Uintah::ParticleSubset;
using Uintah::ParticleVariable;
using Uintah::constParticleVariable;
using Uintah::Matrix3;
using Uintah::Ghost;
using Uintah::particleIndex;
using Uintah::long64;
using SCIRun::Vector;
using SCIRun::Point;

//__________________________________
//  To turn on debug flags
//  csh/tcsh : setenv SCI_DEBUG "PDDefGradDoing:+,PDDefGradDebug:+".....
//  bash     : export SCI_DEBUG="PDDefGradDoing:+,PDDefGradDebug:+" )
//  default is OFF
using Uintah::DebugStream;
static DebugStream cout_doing("PDDefGradDoing", false);
static DebugStream dbg("PDDefGradDebug", false);


static const Matrix3 One(1.0, 0.0, 0.0, 0.0, 1.0, 0.0, 0.0, 0.0, 1.0);

PeridynamicsDefGradComputer::PeridynamicsDefGradComputer(PeridynamicsFlags* flags,
                                                         PeridynamicsLabel* labels)
{
  d_flags = flags;
  d_labels = labels;
}

PeridynamicsDefGradComputer::~PeridynamicsDefGradComputer()
{
}

void
PeridynamicsDefGradComputer::addInitialComputesAndRequires(Task* task,
                                                           const PeridynamicsMaterial* matl,
                                                           const PatchSet*)
{
  cout_doing << "\t Scheduling initial compute variables in def grad computer: Peridynamics: " 
             << __FILE__ << ":" << __LINE__ << std::endl;

  const MaterialSubset* matlset = matl->thisMaterial();
      
  // Computes (for explicit)
  task->computes(d_labels->pDefGradLabel,  matlset);
  task->computes(d_labels->pShapeTensorInvLabel, matlset);
}

void 
PeridynamicsDefGradComputer::initialize(const Patch* patch,
                                        PeridynamicsMaterial* matl,
                                        DataWarehouse* new_dw)
{
  cout_doing << "\t Initializing def grad computer: Peridynamics: " 
             << __FILE__ << ":" << __LINE__ << std::endl;

  int matlIndex = matl->getDWIndex();
  ParticleSubset* pset = new_dw->getParticleSubset(matlIndex, patch);
  ParticleVariable<Matrix3> pDefGrad;
  ParticleVariable<Matrix3> pShapeTensorInv;
  new_dw->allocateAndPut(pDefGrad,        d_labels->pDefGradLabel,        pset);
  new_dw->allocateAndPut(pShapeTensorInv, d_labels->pShapeTensorInvLabel, pset);
   
  for (ParticleSubset::iterator iter = pset->begin(); iter != pset->end(); iter++ ) {
    particleIndex idx = *iter;
    pDefGrad[idx] = One;
    pShapeTensorInv[idx] = One;
  }
}

void 
PeridynamicsDefGradComputer::addComputesAndRequires(Task* task,
                                                    const PeridynamicsMaterial* matl,
                                                    const PatchSet*)
{
  cout_doing << "\t Adding time stepping computes and requires in def grad computer: Peridynamics: " 
             << __FILE__ << ":" << __LINE__ << std::endl;

  Ghost::GhostType gac = Ghost::AroundCells;
  Ghost::GhostType gnone = Ghost::None;
  int numGhostCells = d_flags->d_numCellsInHorizon;

  // Get current body
  const MaterialSubset* matlset = matl->thisMaterial();

  // Requires 
  task->requires(Task::OldDW, d_labels->pPositionLabel,      matlset, gac, numGhostCells);
  task->requires(Task::OldDW, d_labels->pDisplacementLabel,  matlset, gac, numGhostCells);
  task->requires(Task::OldDW, d_labels->pVolumeLabel,        matlset, gac, numGhostCells);
  task->requires(Task::OldDW, d_labels->pParticleIDLabel,    matlset, gac, numGhostCells);
  task->requires(Task::OldDW, d_labels->pNeighborListLabel,  matlset, gnone);
  task->requires(Task::OldDW, d_labels->pNeighborConnLabel,  matlset, gnone);
  task->requires(Task::OldDW, d_labels->pNeighborCountLabel, matlset, gnone);

  // Computes 
  task->computes(d_labels->pDefGradLabel_preReloc,        matlset);
  task->computes(d_labels->pShapeTensorInvLabel_preReloc, matlset);
}


void 
PeridynamicsDefGradComputer::computeDeformationGradient(const Patch* patch,
                                                        const PeridynamicsMaterial* matl,
                                                        DataWarehouse* old_dw,
                                                        DataWarehouse* new_dw)
{
  cout_doing << "\t Computing deformation gradient in def grad computer: Peridynamics: " 
             << __FILE__ << ":" << __LINE__ << std::endl;

  // F = sum[ w(xi) * OuterProduct(x,xi) * Vol ] * K_inv
  // K = sum[ w(xi) * OuterProduct(xi,xi) * Vol ]
  // w(xi) is influence function
  // xi = x'-x
  int matlIndex = matl->getDWIndex();

  // Get the set of particles completely contained in this patch
  ParticleSubset* pset = old_dw->getParticleSubset(matlIndex, patch);

  // Get the set of particles contained in this patch + the ghost cells
  ParticleSubset* familySet = old_dw->getParticleSubset(matlIndex, patch, Ghost::AroundCells,
                                                        d_flags->d_numCellsInHorizon,
                                                        d_labels->pPositionLabel);

  // Create a map that takes particle IDs to the array index in the larger particle subset
  Uintah::ParticleIDMap familyIdMap;
  old_dw->createParticleIDMap(familySet, d_labels->pParticleIDLabel, familyIdMap);

  // TODO: Create factory for influence functions.  For now set to 1.
  const double pInfluence = 1.0;

  // Get the particle data for required variables
  constParticleVariable<Point> pPosition, pPosition_family;
  old_dw->get(pPosition,        d_labels->pPositionLabel, pset);
  old_dw->get(pPosition_family, d_labels->pPositionLabel, familySet);

  constParticleVariable<Vector> pDisp, pDisp_family;
  old_dw->get(pDisp,        d_labels->pDisplacementLabel, pset);
  old_dw->get(pDisp_family, d_labels->pDisplacementLabel, familySet);

  constParticleVariable<double> pVol_family;
  old_dw->get(pVol_family,  d_labels->pVolumeLabel, familySet);

  constParticleVariable<Uintah::NeighborList> pFamily;
  old_dw->get(pFamily,      d_labels->pNeighborListLabel,   pset);

  constParticleVariable<int> pFamilyCount;
  old_dw->get(pFamilyCount, d_labels->pNeighborCountLabel,  pset);

  constParticleVariable<Uintah::NeighborConnectivity> pFamilyConnected;
  old_dw->get(pFamilyConnected, d_labels->pNeighborConnLabel,  pset);

  // Allocate particle data for computed variables
  ParticleVariable<Matrix3> pDefGrad_new;
  new_dw->allocateAndPut(pDefGrad_new, d_labels->pDefGradLabel_preReloc, pset);

  ParticleVariable<Matrix3> pShapeTensorInv_new;
  new_dw->allocateAndPut(pShapeTensorInv_new, d_labels->pShapeTensorInvLabel_preReloc, pset);
   
  // Loop through the set of particles completely contained within this patch
  for (ParticleSubset::iterator iter = pset->begin(); iter != pset->end(); iter++ ) {

    particleIndex idx = *iter;

    Matrix3 defGrad_new(0.0);
    Matrix3 shapeTensor(0.0);

    if (dbg.active()) {
      dbg << "\t\t Particle index = " << idx 
               << " current position = " << pPosition[idx] 
               << " displacement = " << pDisp[idx] 
               << std::endl;
    }

    for (int ii=0; ii < pFamilyCount[idx]; ii++) {

      // If the bond exists
      if (pFamilyConnected[idx][ii]) {

        // Get Particle Index from Neighbor List
        long64 pID_family = pFamily[idx][ii];
        particleIndex family_idx;
        old_dw->getParticleIndex(familyIdMap, pID_family, family_idx);

        if (dbg.active()) {
          dbg << "\t\t\t Family particle index = " << family_idx 
                   << " current position = " << pPosition_family[family_idx] 
                   << " displacement = " << pDisp_family[family_idx] 
                   << std::endl;
        }

        // Create Sums
        Vector x  = pPosition_family[family_idx] - pPosition[idx];
        Vector xi = x - (pDisp_family[family_idx] - pDisp[idx]);

        if (dbg.active()) {
          dbg << "\t\t\t Y = (yhat - y) = " << x
                   << " , xi = (xhat - x) =  " << xi << std::endl;
          dbg << "\t\t\t xi otimes xi = " << Matrix3(xi, xi) << std::endl;
        }
      
        double weighted_vol = pInfluence*pVol_family[idx];
        Matrix3 xixi(xi, xi);
        Matrix3 xxi(x, xi);
        //std::cout << "idx = " << idx << " wvol = " << weighted_vol << " x = " << x << " xi = " << xi << std::endl;
        //std::cout << " xi x xi = " << xixi << std::endl;
        //std::cout << " x x xi = " << xxi << std::endl;

        Matrix3 wxixi = xixi*weighted_vol;
        Matrix3 wxxi = xxi*weighted_vol;
        //std::cout << " wxixi = " << wxixi << std::endl;
        //std::cout << " wxxi = " << wxxi << std::endl;

        shapeTensor += xixi*weighted_vol;
        defGrad_new += xxi*weighted_vol; 
      }

    }
    //std::cout << "machine epsilon = " << std::numeric_limits<double>::epsilon() 
    //          << " round error = " << std::numeric_limits<double>::round_error() << std::endl;
<<<<<<< HEAD

    //std::cout << " K = " << shapeTensor << std::endl;
    //std::cout << " F = " << defGrad_new << std::endl;
    //std::cout << " ||F - K|| = " << (defGrad_new - shapeTensor).NormSquared() << std::endl;

    pShapeTensorInv_new[idx] = shapeTensor.Inverse();
    if ((defGrad_new - shapeTensor).NormSquared() < std::numeric_limits<double>::epsilon()) {
      pDefGrad_new[idx] = Matrix3(1.0, 0.0, 0.0, 0.0, 1.0, 0.0, 0.0, 0.0, 1.0);
    } else {
      pDefGrad_new[idx] = defGrad_new * pShapeTensorInv_new[idx];
    }
  
=======
>>>>>>> 542856c4

    //std::cout << " Kinv = " << pShapeTensorInv_new[idx] << std::endl;
    //std::cout << " Fnew = " << pDefGrad_new[idx] << std::endl;

    if (dbg.active()) {
      dbg << "\t\t Particle index = " << idx 
               << " Def Grad = " << pDefGrad_new[idx] 
	       << " Shape tensor inverse = " << pShapeTensorInv_new[idx] << std::endl;
    }
  }
}

void
PeridynamicsDefGradComputer::addParticleState(std::vector<const Uintah::VarLabel*>& ,
                                              std::vector<const Uintah::VarLabel*>& )
{
  std::cout << "Deformation gradient computer::addParticleState called by mistake." << std::endl;
}
<|MERGE_RESOLUTION|>--- conflicted
+++ resolved
@@ -241,7 +241,6 @@
     }
     //std::cout << "machine epsilon = " << std::numeric_limits<double>::epsilon() 
     //          << " round error = " << std::numeric_limits<double>::round_error() << std::endl;
-<<<<<<< HEAD
 
     //std::cout << " K = " << shapeTensor << std::endl;
     //std::cout << " F = " << defGrad_new << std::endl;
@@ -254,9 +253,6 @@
       pDefGrad_new[idx] = defGrad_new * pShapeTensorInv_new[idx];
     }
   
-=======
->>>>>>> 542856c4
-
     //std::cout << " Kinv = " << pShapeTensorInv_new[idx] << std::endl;
     //std::cout << " Fnew = " << pDefGrad_new[idx] << std::endl;
 
